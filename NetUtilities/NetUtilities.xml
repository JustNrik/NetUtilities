--- conflicted
+++ resolved
@@ -4,68 +4,6 @@
         <name>NetUtilities</name>
     </assembly>
     <members>
-<<<<<<< HEAD
-=======
-        <member name="T:System.ActionScope">
-            <summary>
-                Represets a local action, which will be executed instanly and undone when the scope ends.
-            </summary>
-        </member>
-        <member name="M:System.ActionScope.Create(System.Action,System.Action)">
-            <summary>
-                Creates an <see cref="T:System.ActionScope"/> with the provided starting action and undo action.
-            </summary>
-            <param name="startAction">
-                The starting action.
-            </param>
-            <param name="undoAction">
-                The undo action.
-            </param>
-            <returns>
-                An <see cref="T:System.ActionScope"/> instance.
-            </returns>
-            <exception cref="T:System.ArgumentNullException">
-                Thrown when either <paramref name="startAction"/> or <paramref name="undoAction"/> are <see langword="null"/>.
-            </exception>
-        </member>
-        <member name="M:System.ActionScope.Cancel">
-            <summary>
-                Prevents the undo action to be executed.
-            </summary>
-        </member>
-        <member name="M:System.ActionScope.Dispose">
-            <summary>
-                Executes the undo action and disposes the internal <see cref="T:System.Threading.CancellationTokenSource"/>.
-            </summary>
-        </member>
-        <member name="T:System.ActionScope`1">
-            <summary>
-                Represets a local action, which will be executed instanly and undone when the scope ends.
-            </summary>
-            <typeparam name="TState">
-                The arguments to be used in the scope.
-            </typeparam>
-        </member>
-        <member name="M:System.ActionScope`1.Create(`0,System.Action{`0},System.Action{`0})">
-            <summary>
-                Creates an <see cref="T:System.ActionScope"/> with the provided starting action and undo action.
-            </summary>
-            <param name="state">
-                The state.
-            </param>
-            <param name="startAction">
-                The starting action.
-            </param>
-            <param name="undoAction">
-                The undo action.
-            </param>
-            <returns>
-                An <see cref="T:System.ActionScope`1"/> instance.
-            </returns>
-            <exception cref="T:System.ArgumentNullException">
-                Thrown when <paramref name="state"/>, <paramref name="startAction"/> or <paramref name="undoAction"/> are <see langword="null"/>.
-            </exception>
-        </member>
         <member name="T:System.CapturedExceptionEventArgs">
             <summary>
             This class contains the <see cref="P:System.CapturedExceptionEventArgs.Exception"/> throw on <see cref="T:System.DefaultSynchronizationContext"/>. 
@@ -77,40 +15,6 @@
             The exception.
             </summary>
         </member>
-        <member name="M:System.Collections.Generic.Dictionary64`2.EnsureCapacity(System.Int32)">
-            <summary>
-                Ensures that the dictionary can hold up to 'capacity' entries without any further expansion of its backing storage
-            </summary>
-        </member>
-        <member name="M:System.Collections.Generic.Dictionary64`2.TrimExcess">
-             <summary>
-             Sets the capacity of this dictionary to what it would be if it had been originally initialized with all its entries
-             </summary>
-             <remarks>
-             This method can be used to minimize the memory overhead
-             once it is known that no new elements will be added.
-            
-             To allocate minimum size storage array, execute the following statements:
-            
-             dictionary.Clear();
-             dictionary.TrimExcess();
-             </remarks>
-        </member>
-        <member name="M:System.Collections.Generic.Dictionary64`2.TrimExcess(System.Int32)">
-            <summary>
-            Sets the capacity of this dictionary to hold up 'capacity' entries without any further expansion of its backing storage
-            </summary>
-            <remarks>
-            This method can be used to minimize the memory overhead
-            once it is known that no new elements will be added.
-            </remarks>
-        </member>
-        <member name="T:System.Collections.Generic.GenericCollectionExtensions">
-            <summary>
-                Extension methods for generic collections.
-            </summary>
-        </member>
->>>>>>> 86a1434b
         <member name="M:System.Collections.Generic.GenericCollectionExtensions.AsIndexed``1(System.Collections.Generic.IEnumerable{``0})">
             <summary>
                 Enumerates the provided collection with an index.
@@ -929,7 +833,6 @@
             <param name="methodName">The name of the method. This is gathered from <see cref="T:System.Runtime.CompilerServices.CallerMemberNameAttribute"/> so any value you pass here is ommited.</param>
         </member>
         <member name="T:System.ICloneable`1">
-<<<<<<< HEAD
             <summary>
                 Supports cloning, which creates a new instance of a class with the same value as an existing instance.
             </summary>
@@ -944,12 +847,6 @@
             <returns>
                 A new object that is a copy of this instance.
             </returns>
-=======
-            <inheritdoc cref="T:System.ICloneable"/>
-        </member>
-        <member name="M:System.ICloneable`1.Clone">
-            <inheritdoc cref="M:System.ICloneable.Clone"/>
->>>>>>> 86a1434b
         </member>
         <member name="T:System.Int24">
             <summary>
@@ -2166,122 +2063,6 @@
                 An array containing all types from all assemblies in <see cref="P:System.AppDomain.CurrentDomain"/>.
             </returns>
         </member>
-<<<<<<< HEAD
-=======
-        <member name="T:System.SynchronizationContextHelper">
-            <summary>
-                This class is a helper to run an action in the <see cref="T:System.DefaultSynchronizationContext"/>. 
-            </summary>
-        </member>
-        <member name="E:System.SynchronizationContextHelper.CapturedException">
-            <summary>
-                Occurs when exceptions are captured in the <see cref="T:System.DefaultSynchronizationContext"/>.
-            </summary>
-        </member>
-        <member name="M:System.SynchronizationContextHelper.Run(System.Action)">
-            <summary>
-                Runs the <paramref name="action"/> in the <see cref="P:System.DefaultSynchronizationContext.Shared"/> instance.
-            </summary>
-            <param name="action">
-                The action to execute.
-            </param>
-            <exception cref="T:System.ArgumentNullException">
-                Thrown when the action is <see langword="null"/>.
-            </exception>
-        </member>
-        <member name="M:System.SynchronizationContextHelper.Run``1(System.Action{``0},``0)">
-            <summary>
-                Runs the <paramref name="action"/> in the <see cref="P:System.DefaultSynchronizationContext.Shared"/> instance 
-                with the arguments provided via <paramref name="state"/>.
-            </summary>
-            <typeparam name="TState">
-                The type of the arguments for the action.
-            </typeparam>
-            <param name="action">
-                The action to execute.
-            </param>
-            <param name="state">
-                The arguments for the action.
-            </param>
-            <exception cref="T:System.ArgumentNullException">
-                Thrown when action or state are <see langword="null"/>.
-            </exception>
-        </member>
-        <member name="M:System.SynchronizationContextHelper.RunAsync(System.Func{System.Threading.Tasks.Task})">
-            <summary>
-                Runs the <paramref name="func"/> in the <see cref="P:System.DefaultSynchronizationContext.Shared"/> instance.
-            </summary>
-            <param name="func">
-                The function to execute.
-            </param>
-            <returns>
-                The task object returned by the func.
-            </returns>
-            <exception cref="T:System.ArgumentNullException">
-                Thrown when the func is <see langword="null"/>.
-            </exception>
-        </member>
-        <member name="M:System.SynchronizationContextHelper.RunAsync``1(System.Func{``0,System.Threading.Tasks.Task},``0)">
-            <summary>
-                Runs the <paramref name="func"/> in the <see cref="P:System.DefaultSynchronizationContext.Shared"/> instance.
-            </summary>
-            <typeparam name="TState">
-                The type of the arguments for the action.
-            </typeparam>
-            <param name="func">
-                The function to execute.
-            </param>
-            <param name="state">
-                The arguments for the action.
-            </param>
-            <returns>
-                The task object returned by the func.
-            </returns>
-            <exception cref="T:System.ArgumentNullException">
-                Thrown when func or state are <see langword="null"/>.
-            </exception>
-        </member>
-        <member name="M:System.SynchronizationContextHelper.RunAsync``1(System.Func{System.Threading.Tasks.Task{``0}})">
-            <summary>
-                Runs the <paramref name="func"/> in the <see cref="P:System.DefaultSynchronizationContext.Shared"/> instance.
-            </summary>
-            <param name="func">
-                The function to execute.
-            </param>
-            <typeparam name="TResult">
-                The result of the task.
-            </typeparam>
-            <returns>
-                The task object returned by the func.
-            </returns>
-            <exception cref="T:System.ArgumentNullException">
-                Thrown when the func is <see langword="null"/>.
-            </exception>
-        </member>
-        <member name="M:System.SynchronizationContextHelper.RunAsync``2(System.Func{``0,System.Threading.Tasks.Task{``1}},``0)">
-            <summary>
-                Runs the <paramref name="func"/> in the <see cref="P:System.DefaultSynchronizationContext.Shared"/> instance.
-            </summary>
-            <typeparam name="TState">
-                The type of the arguments for the action.
-            </typeparam>
-            <typeparam name="TResult">
-                The result of the task.
-            </typeparam>
-            <param name="func">
-                The function to execute.
-            </param>
-            <param name="state">
-                The object to be passed to the delegate.
-            </param>
-            <returns>
-                The task object returned by the func.
-            </returns>
-            <exception cref="T:System.ArgumentNullException">
-                Thrown when func or state are <see langword="null"/>.
-            </exception>
-        </member>
->>>>>>> 86a1434b
         <member name="M:System.SystemUtilities.AsString(System.Char[])">
             <summary>
                 Creates a <see cref="T:System.String"/> with the provided array.
